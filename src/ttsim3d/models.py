"""Pydantic models for input parameters."""

import os
import pathlib
from typing import Annotated, Any, Optional, Union

import torch
from pydantic import ConfigDict, Field, field_serializer, field_validator
from pydantic.json_schema import SkipJsonSchema
from teamtomo_basemodel import BaseModelTeamTomo
from torch_fourier_filter.mtf import read_mtf

from ttsim3d.mrc_handler import tensor_to_mrc
from ttsim3d.pdb_handler import load_model, remove_hydrogens
from ttsim3d.simulate3d import ALLOWED_DOSE_FILTER_MODIFICATIONS, simulate3d

_data_dir = pathlib.Path(__file__).parent / "data"
DEFAULT_MTF_REFERENCES = {
    "de20_300kv": str(_data_dir / "mtf_de20_300kV.star"),
    "falcon2_300kv": str(_data_dir / "mtf_falcon2_300kV.star"),
    "falcon3EC_200kv": str(_data_dir / "mtf_falcon3EC_200kV.star"),
    "falcon3EC_300kv": str(_data_dir / "mtf_falcon3EC_300kV.star"),
    "falcon4EC_200kv": str(_data_dir / "mtf_falcon4EC_200kV.star"),
    "falcon4EC_300kv": str(_data_dir / "mtf_falcon4EC_300kV.star"),
    "k2_300kv": str(_data_dir / "mtf_k2_300kV.star"),
    "k2_200kV_FL2": str(_data_dir / "mtf_k2_200kV_FL2.star"),
    "k2_300kV_FL2": str(_data_dir / "mtf_k2_300kV_FL2.star"),
    "k3_200kV_FL2": str(_data_dir / "mtf_k3_standard_200kV_FL2.star"),
    "k3_300kV_FL2": str(_data_dir / "mtf_k3_standard_300kV_FL2.star"),
}

# Pydantic type annotation for large tensor excluded from JSON schema and dump
ExcludedTensor = SkipJsonSchema[
    Annotated[torch.Tensor, Field(default=None, exclude=True)]
]


<<<<<<< HEAD
class SimulatorConfig(BaseModelTeamTomo):
=======
def included_mtf_references() -> list[str]:
    """Returns a list of available MTF reference names."""
    return list(DEFAULT_MTF_REFERENCES.keys())


class SimulatorConfig(BaseModel):
>>>>>>> fd53cb23
    """Configuration for simulating a 3D volume.

    These simulation parameters are intended to be model agnostic, that is,
    the configuration can be used between multiple structure simulations.

    Most model parameters are related to simulation filters to apply with a
    handful also included for storing intermediate results during the
    calculation.

    Attributes
    ----------
    voltage : float
        The voltage of the microscope in kV. Default is 300 kV.
    apply_dose_weighting : bool
        If True, apply dose weighting to the simulation.
    crit_exposure_bfactor : float
        B-factor to use in critical exposure calculations. The default is -1
        and corresponds to the fitted critical exposure function in Grant and
        Grigorieff, 2015.
    dose_filter_modify_signal : Literal["None", "sqrt", "rel_diff"]
        Signal modification to apply to the dose filter. Currently supports
        - 'None': No modification
        - 'sqrt': x' = sqrt(x)
        - 'rel_diff': x' = 1 - (1 - x) / (1 - x)
    dose_start : float
        The starting dose in e/A^2. The default is 0.0 e/A^2.
    dose_end : float
        The ending dose in e/A^2. The default is 30.0 e/A^2.
    apply_dqe : bool
        If True, apply a DQE filter to the simulation.
    mtf_reference : str
        Path to the modulation transfer function (MTF) reference star file, or
        one of the known MTF reference files in:
        - 'k2_300kV': The MTF reference for a K2 camera at 300 kV.
    upsampling : int
        The upsampling factor to apply to the simulation. The default is -1 and
        corresponds to automatic calculation of the upsampling factor.
    store_volume : bool
        If True, store the final simulated volume in real space after requested
        simulation filters are applied under the attribute `Simulator.volume`.
        Default is True.
    atom_batch_size : int
        The number of atoms to simulate in a single batch. The default is 16384
        (2^14).

    Methods
    -------
    model_dump -> dict
    """

    model_config = ConfigDict(validate_default=True)

    # Serializable attributes
    voltage: Annotated[float, Field(ge=0.0)] = 300.0
    apply_dose_weighting: Annotated[bool, Field(default=True)] = True
    crit_exposure_bfactor: float | int = -1
    dose_filter_modify_signal: str = "None"
    dose_start: Annotated[float, Field(ge=0.0)] = 0.0
    dose_end: Annotated[float, Field(ge=0.0)] = 30.0
    apply_dqe: bool = True
    mtf_reference: str = "k2_300kv"
    upsampling: int = -1
    store_volume: bool = True
    atom_batch_size: int = 16384  # 2^14

    @field_validator("dose_filter_modify_signal")  # type: ignore
    def validate_dose_filter_modify_signal(cls, v):
        """Validate model input `dose_filter_modify_signal`."""
        if v not in ALLOWED_DOSE_FILTER_MODIFICATIONS:
            e = f"Invalid dose filter signal modification: {v}. "
            e += f"Allowed values are: {ALLOWED_DOSE_FILTER_MODIFICATIONS}"
            raise ValueError(e)
        return v

    @field_validator("mtf_reference")  # type: ignore
    def validate_mtf_reference(cls, v):
        """Validate model input `mtf_reference`."""
        _path_exists = os.path.exists(v)
        _is_default = v in DEFAULT_MTF_REFERENCES

        if not _path_exists and not _is_default:
            e = f"Invalid MTF reference file: {v}. "
            e += "Please provide a valid path to an MTF reference file."
            e += f"Or use a known reference: {list(DEFAULT_MTF_REFERENCES.keys())}"
            raise ValueError(e)

        if _is_default:
            return DEFAULT_MTF_REFERENCES[v]

        return v

    @property
    def mtf_tensors(self) -> tuple[torch.Tensor, torch.Tensor]:
        """Returns the MTF tensors from the reference file."""
        frequencies, amplitudes = read_mtf(file_path=self.mtf_reference)

        return frequencies, amplitudes


class Simulator(BaseModelTeamTomo):
    """Class for simulating a 3D volume from a atomistic structure.

    Attributes
    ----------
    pixel_spacing : float
        The pixel spacing of the simulated volume in units of Angstroms. Must
        be greater than 0, and defaults to 1.0 Angstroms.
    volume_shape : tuple[int, int, int]
        The shape of the simulated volume in pixels. The default is
        (400, 400, 400).
    pdb_filepath : pathlib.Path
        The path to the PDB file containing the atomic structure to simulate.
    center_atoms : bool
        If True, center the atoms in the structure by their mean position. Default is
        True. This can be useful if you've already aligned a structure and do not
        want it shifted during simulation.s
    b_factor_scaling : float
        The scaling factor to apply to the B-factors of the atoms in the pdb
        file. The default is 1.0.
    additional_b_factor : float
        Additional B-factor to apply to the atoms in the pdb file. The default
        is 0.0.
    simulator_config : SimulatorConfig
        Simulation configuration.
    atom_positions_zyx : torch.Tensor
        The positions (float tensor) of the atoms in the structure in units of
        Angstroms. Non-serializable attribute.
    atom_identities : torch.Tensor
        The atomic identities (str tensor) of the atoms in the structure.
        Non-serializable attribute.
    atom_b_factors : torch.Tensor
        The B-factors (float tensor) of the atoms in the structure in units of
        A^2. Non-serializable attribute.
    volume : torch.Tensor
        The simulated volume in real space after requested simulation filters
        are applied. Non-serializable attribute. Only stored if requested in
        the SimulatorConfig.

    Methods
    -------
    __init__ -> None
    load_atoms_from_pdb_model -> None
        Loads the structure atoms from the held pdb file into the attributes
        `atom_positions_zyx`, `atom_identities`, and `atom_b_factors`.
    get_scale_atom_b_factors -> torch.Tensor
        Returns the scaled b-factors of the atoms in the structure based on
        the attributes `b_factor_scaling` and `additional_b_factor`.
    run -> torch.Tensor
        Runs the simulation and returns the simulated volume.
    export_to_mrc -> None
        Exports the simulated volume to an MRC file.
    """

    # Pydantic model configuration
    model_config = ConfigDict(arbitrary_types_allowed=True)

    # Serializable attributes
    pixel_spacing: Annotated[float, Field(ge=0.0)] = 1.0
    volume_shape: Annotated[tuple[int, int, int], Field(default=(400, 400, 400))] = (
        400,
        400,
        400,
    )
    pdb_filepath: Annotated[Union[pathlib.Path, str], Field(...)]
    center_atoms: Annotated[bool, Field(default=True)] = True
    remove_hydrogens: Annotated[bool, Field(default=True)] = True
    b_factor_scaling: Annotated[float, Field(default=1.0)] = 1.0
    additional_b_factor: Annotated[float, Field(default=0.0)] = 0.0
    simulator_config: SimulatorConfig

    # Non-serializable and schema-excluded attributes
    atom_positions_zyx: ExcludedTensor  # type: ignore
    atom_identities: ExcludedTensor  # type: ignore
    atom_b_factors: ExcludedTensor  # type: ignore
    volume: ExcludedTensor  # type: ignore

    @field_serializer("volume_shape")  # type: ignore[misc]
    def serialize_volume_shape(self, value: tuple[int, int, int]) -> list[int]:
        """Serialize volume_shape as a list instead of tuple for cleaner YAML output."""
        return list(value)

    def __init__(self, **data: Any) -> None:
        super().__init__(**data)

        self.load_atoms_from_pdb_model()

    def load_atoms_from_pdb_model(self) -> None:
        """Loads the structure atoms from held pdb file."""
        atom_positions_zyx, atom_ids, atom_b_factors = load_model(
            self.pdb_filepath, self.center_atoms
        )
        if self.remove_hydrogens:
            atom_positions_zyx, atom_ids, atom_b_factors = remove_hydrogens(
                atom_positions_zyx, atom_ids, atom_b_factors
            )

        self.atom_positions_zyx = atom_positions_zyx
        self.atom_identities = atom_ids
        self.atom_b_factors = atom_b_factors

    def get_scale_atom_b_factors(self) -> torch.Tensor:
        """Returns b-factors transformed by the scale and additional b-factor.

        Parameters
        ----------
        None

        Returns
        -------
        b_fac: torch.Tensor
            The scaled b-factors.
        """
        if self.atom_b_factors is None:
            raise ValueError("No atom B-factors loaded.")

        b_fac = self.atom_b_factors * self.b_factor_scaling
        b_fac += self.additional_b_factor

        # NOTE (Josh): cisTEM includes a 0.25 factor. Unsure why, but keeping
        # consistent with the original implementation for now.
        b_fac *= 0.25

        return b_fac

    def run(
        self,
        device: Optional[Union[int, list[int], str, list[str]]] = "cpu",
        atom_indices: Optional[torch.Tensor] = None,
    ) -> torch.Tensor:
        """Runs the simulation and returns the simulated volume.

        Parameters
        ----------
        device : Optional[Union[int, list[int], str, list[str]]]
            Parameter to specify which device the simulation should run on. Default
            is 'cpu' and will run on the CPU. An integer will attempt to specify a GPU
            device at that index, and a string will be parsed by PyTorch into a device
            (e.g. 'cuda:0'). Note that multi-GPU support is not yet implemented.
        atom_indices: torch.Tensor
            The indices of the atoms to simulate. The default is 'None' which
            will simulate all atoms in the structure.

        Returns
        -------
        volume: torch.Tensor
            The simulated volume.
        """
        assert self.atom_positions_zyx is not None, "No atom positions loaded."
        assert self.atom_identities is not None, "No atom identities loaded."

        # Get the scaled atom b-factors
        atom_b_factors = self.get_scale_atom_b_factors()

        # Choose which atoms to simulate
        if atom_indices is None:
            atom_indices = torch.arange(self.atom_positions_zyx.size(0))
            atom_ids = self.atom_identities
        else:
            atom_ids = [
                atom for i, atom in enumerate(self.atom_identities) if i in atom_indices
            ]

        # Calculate the mtf_frequencies and mtf_amplitudes from reference file
        mtf_frequencies, mtf_amplitudes = self.simulator_config.mtf_tensors

        volume = simulate3d(
            atom_positions_zyx=self.atom_positions_zyx[atom_indices],
            atom_ids=atom_ids,
            atom_b_factors=atom_b_factors[atom_indices],
            beam_energy_kev=self.simulator_config.voltage,
            sim_pixel_spacing=self.pixel_spacing,
            sim_volume_shape=self.volume_shape,
            requested_upsampling=self.simulator_config.upsampling,
            apply_dose_weighting=self.simulator_config.apply_dose_weighting,
            dose_start=self.simulator_config.dose_start,
            dose_end=self.simulator_config.dose_end,
            dose_filter_modify_signal=self.simulator_config.dose_filter_modify_signal,
            dose_filter_critical_bfactor=self.simulator_config.crit_exposure_bfactor,
            apply_dqe=self.simulator_config.apply_dqe,
            mtf_frequencies=mtf_frequencies,
            mtf_amplitudes=mtf_amplitudes,
            device=device,
            atom_batch_size=self.simulator_config.atom_batch_size,
        )

        if self.simulator_config.store_volume:
            self.volume = volume

        return volume

    def export_to_mrc(
        self,
        mrc_filepath: str | os.PathLike,
        device: Optional[Union[int, list[int], str, list[str]]] = "cpu",
        atom_indices: Optional[torch.Tensor] = None,
    ) -> None:
        """Exports the simulated volume to an MRC file.

        Parameters
        ----------
        mrc_filepath: str | os.PathLike
            The file path to save the MRC file.
        device : Optional[Union[int, list[int], str, list[str]]]
            Parameter to specify which device the simulation should run on. Default
            is 'cpu' and will run on the CPU. An integer will attempt to specify a GPU
            device at that index, and a string will be parsed by PyTorch into a device
            (e.g. 'cuda:0'). Note that multi-GPU support is not yet implemented.
        atom_indices: torch.Tensor
            The indices of the atoms to simulate. The default is 'None' which
            will simulate all atoms in the structure. This is passed to the
            `run` method.

        Returns
        -------
        None
        """
        volume = self.run(device=device, atom_indices=atom_indices)

        tensor_to_mrc(
            output_filename=str(mrc_filepath),
            final_volume=volume,
            sim_pixel_spacing=self.pixel_spacing,
        )<|MERGE_RESOLUTION|>--- conflicted
+++ resolved
@@ -35,16 +35,12 @@
 ]
 
 
-<<<<<<< HEAD
-class SimulatorConfig(BaseModelTeamTomo):
-=======
 def included_mtf_references() -> list[str]:
     """Returns a list of available MTF reference names."""
     return list(DEFAULT_MTF_REFERENCES.keys())
 
 
-class SimulatorConfig(BaseModel):
->>>>>>> fd53cb23
+class SimulatorConfig(BaseModelTeamTomo):
     """Configuration for simulating a 3D volume.
 
     These simulation parameters are intended to be model agnostic, that is,
