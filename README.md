# ttsim3d

[![License](https://img.shields.io/pypi/l/ttsim3d.svg?color=green)](https://github.com/jdickerson95/ttsim3d/raw/main/LICENSE)
[![PyPI](https://img.shields.io/pypi/v/ttsim3d.svg?color=green)](https://pypi.org/project/ttsim3d)
[![Python Version](https://img.shields.io/pypi/pyversions/ttsim3d.svg?color=green)](https://python.org)
[![CI](https://github.com/jdickerson95/ttsim3d/actions/workflows/ci.yml/badge.svg)](https://github.com/jdickerson95/ttsim3d/actions/workflows/ci.yml)
[![codecov](https://codecov.io/gh/jdickerson95/ttsim3d/branch/main/graph/badge.svg)](https://codecov.io/gh/jdickerson95/ttsim3d)

Simulate 3D electrostatic potential maps from a PDB file in PyTorch.
This package currently replicates theory laid out in [Himes & Grigorieff (2021)](https://doi.org/10.1107/S2052252521008538).

For a full list of changes, see the [CHANGELOG](CHANGELOG.md).

## Installation

`ttsim3d` is available on PyPi and can be installed via

```zsh
pip install ttsim3d
```

### From source
To create a source installation, first download/clone the repository, then run the install command
```zsh
git clone https://github.com/teamtomo/ttsim3d.git
cd ttsim3d
pip install -e .
```

Optional development and testing dependencies can also be installed by running
```zsh
pip install -e ".[dev,test]"
```

## Running CLI program

Installation of the package creates the executable program `ttsim3d-cli` which takes in a PDB file along with other simulation options and outputs the simulated 3D scattering potential to a .mrc file. 
All options for the program can be printed by running:
```zsh
ttsim3d-cli --help
```

<!-- The following are descriptions of each of the options for the program


| Option                        | Type                                  | Default       | Description                                                                                                                                                       |
| ------------------------------|---------------------------------------|---------------|-------------------------------------------------------------------------------------------------------------------------------------------------------------------|
| `--pdb-filepath`              | Path                                  | required      | The path to the PDB file containing the atomic structure to simulate.
| `--mrc-filepath`              | Path                                  | required      | File path to save simulated volume.
| `--pixel-spacing`             | float                                 | required      | The pixel spacing of the simulated volume in units of Angstroms. Must be greater than 0.
| `--volume-shape`              | (int, int, int)                       | required      | The shape of the simulated volume in pixels.
| `--voltage`                   | float                                 | `300.0`       | The voltage of the microscope in kV. Default is 300 kV.
| `--upsampling`                | int                                   | `-1`          | The upsampling factor to apply to the simulation. The default is -1 and corresponds to automatic calculation of the upsampling factor.
| `--b-factor-scaling`          | float                                 | `1.0`         | The scaling factor to apply to the B-factors of the atoms in the pdb file. The default is 1.0.
| `--additional-b-factor`       | float                                 | `0.0`         | Additional B-factor to apply to the atoms in the pdb file. The default is 0.0.
| `--apply-dose-weighting`      | bool                                  | `True`        | If True, apply dose weighting to the simulation. Default is True.
| `--crit-exposure-bfactor`     | float                                 | `-1.0`        | B-factor to use in critical exposure calculations. The default is -1 and corresponds to the fitted critical exposure function in Grant and Grigorieff, 2015.
| `--dose-filter-modify-signal` | Literal["None", "sqrt", "rel_diff"]   | `"None"`      | Signal modification to apply to the dose filter. Currently supports 'None', 'sqrt', and 'rel_diff'.
| `--dose-start`                | float                                 | `0.0`         | The starting dose in e/A^2.
| `--dose-end`                  | float                                 | `30.0`        | The ending dose in e/A^2.
| `--apply-dqe`                 | bool                                  | `True`        | If True, apply a DQE filter to the simulation.
| `--mtf-reference`             | Path or str                           | `"k2_300kV"`  | Path to the modulation transfer function (MTF) reference star file, or one of the known MTF reference files. Default is 'k2_300kV'.
| `--device`                   | str                             | `"cpu"`        | The device to use for the simulation (e.g., "cpu" for CPU computation, or "cuda:0" or "0" for GPU computation on the zeroth device). -->

## Python objects

There are two user-facing classes in `ttsim3d` built upon Pydantic models for validating inputs and simulating a volume.
The first class, `ttsim3d.models.Simulator`, holds reference to a PDB file and basic simulation parameters related to that structure.
The second class, `ttsim3d.models.SimulatorConfig` is used to configure more advanced options, such as dose weighting and simulation upsampling.
An basic use of these objects to run a simulation looks like
```python
from ttsim3d.models import Simulator, SimulatorConfig

# Instantiate the configuration object 
sim_conf = SimulatorConfig(
    voltage=300.0,  # in keV
    apply_dose_weighting=True,
    dose_start=0.0,  # in e-/A^2
    dose_end=35.0,   # in e-/A^2
    upsampling=-1,   # auto
)

# Instantiate the simulator
sim = Simulator(
    pdb_filepath="some/path/to/structure.pdb",
    pixel_spacing=1.25,  # Angstroms
    volume_shape=(256, 256, 256),
    b_factor_scaling=1.0,
    additional_b_factor=15.0,  # Add to all atoms
    simulator_config=sim_conf,
)

# Run the simulation
volume = sim.run()
print(type(volume))  # torch.Tensor
print(volume.shape)  # (256, 256, 256)

# OR export the simulation to a mrc file
mrc_filepath = "some/path/to/simulated_structure/mrc"
sim.export_to_mrc(mrc_filepath)
```

<<<<<<< HEAD
### Working with configuration files

Simulation configurations can be saved to disk as either a YAML or JSON file by using the `to_yaml` or `to_json` methods of the `Simulator` class, respectively.
Assuming the same `sim` object defined as above, you can export the configuration to a YAML file like this:
```python
sim.to_yaml("some/path/to/simulation_config.yaml")
```

The contents of the YAML file will look something like this:
```yaml
additional_b_factor: 15.0
b_factor_scaling: 1.0
center_atoms: true
pdb_filepath: some/path/to/structure.pdb
pixel_spacing: 1.25
remove_hydrogens: true
volume_shape:
- 256
- 256
- 256
simulator_config:
  apply_dose_weighting: true
  apply_dqe: true
  atom_batch_size: 16384
  crit_exposure_bfactor: -1
  dose_end: 35.0
  dose_filter_modify_signal: None
  dose_start: 0.0
  mtf_reference: k2_300kv
  store_volume: true
  upsampling: -1
  voltage: 300.0
```

Similarly, you can load in a configuration from a YAML file by using the `from_yaml` class method of the `Simulator` class:
```python
from ttsim3d.models import Simulator

sim = Simulator.from_yaml("some/path/to/simulation_config.yaml")
```
=======
### Running on GPU or CPU

The `ttsim3d` package supports GPU accelerated simulations with PyTorch.
Use the `device` argument to specify which device to run the simulation on.

```python
# ...
# Assume same objects as above

# Run on the CPU
volume_cpu = sim.run(device="cpu")

# Run on the GPU (assumes CUDA is available)
# Both run on the zeroth GPU device
volume_gpu = sim.run(device="0")
volume_gpu = sim.run(device="cuda:0")

# Same argument can be passed to the `export_to_mrc` method
sim.export_to_mrc(mrc_filepath, device="cuda:0")
```

## Included MTF reference files

Users can specify MTF reference by a path to a star file under the `SimulatorConfig.mtf_reference` parameter.
Applying a DQE filter during simulation can be turned on or off by the `SimulatorConfig.apply_dqe` parameter.

The `ttsim3d` package includes several common MTF reference files which are accessible by a string rather than a path.
To see the list of included MTF reference files, run the following code snippet:

```python
from ttsim3d import models

print(models.included_mtf_references())
```

The default MTF reference is `"k2_300kV"`, which corresponds to the MTF of a Gatan K2 camera at 300 kV.
>>>>>>> fd53cb23
<|MERGE_RESOLUTION|>--- conflicted
+++ resolved
@@ -100,7 +100,27 @@
 sim.export_to_mrc(mrc_filepath)
 ```
 
-<<<<<<< HEAD
+### Running on GPU or CPU
+
+The `ttsim3d` package supports GPU accelerated simulations with PyTorch.
+Use the `device` argument to specify which device to run the simulation on.
+
+```python
+# ...
+# Assume same objects as above
+
+# Run on the CPU
+volume_cpu = sim.run(device="cpu")
+
+# Run on the GPU (assumes CUDA is available)
+# Both run on the zeroth GPU device
+volume_gpu = sim.run(device="0")
+volume_gpu = sim.run(device="cuda:0")
+
+# Same argument can be passed to the `export_to_mrc` method
+sim.export_to_mrc(mrc_filepath, device="cuda:0")
+```
+
 ### Working with configuration files
 
 Simulation configurations can be saved to disk as either a YAML or JSON file by using the `to_yaml` or `to_json` methods of the `Simulator` class, respectively.
@@ -141,27 +161,6 @@
 
 sim = Simulator.from_yaml("some/path/to/simulation_config.yaml")
 ```
-=======
-### Running on GPU or CPU
-
-The `ttsim3d` package supports GPU accelerated simulations with PyTorch.
-Use the `device` argument to specify which device to run the simulation on.
-
-```python
-# ...
-# Assume same objects as above
-
-# Run on the CPU
-volume_cpu = sim.run(device="cpu")
-
-# Run on the GPU (assumes CUDA is available)
-# Both run on the zeroth GPU device
-volume_gpu = sim.run(device="0")
-volume_gpu = sim.run(device="cuda:0")
-
-# Same argument can be passed to the `export_to_mrc` method
-sim.export_to_mrc(mrc_filepath, device="cuda:0")
-```
 
 ## Included MTF reference files
 
@@ -177,5 +176,4 @@
 print(models.included_mtf_references())
 ```
 
-The default MTF reference is `"k2_300kV"`, which corresponds to the MTF of a Gatan K2 camera at 300 kV.
->>>>>>> fd53cb23
+The default MTF reference is `"k2_300kV"`, which corresponds to the MTF of a Gatan K2 camera at 300 kV.